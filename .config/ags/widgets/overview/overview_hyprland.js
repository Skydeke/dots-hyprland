--- conflicted
+++ resolved
@@ -273,17 +273,12 @@
                 kids.forEach(kid => kid.clear());
                 for (let i = 0; i < allClients.length; i++) {
                     const client = allClients[i];
-<<<<<<< HEAD
-                    if (offset + startWorkspace <= client.workspace.id && client.workspace.id <= offset + startWorkspace + workspaces) {
+                    if (offset + startWorkspace <= client.workspace.id &&
+                        client.workspace.id <= offset + startWorkspace + workspaces) {
                         const screenCoords = box.attribute.monitorMap[client.monitor];
                         kids[client.workspace.id - (offset + startWorkspace)]
-                            .set(client, screenCoords);
-=======
-                    if (offset + startWorkspace <= client.workspace.id &&
-                        client.workspace.id <= offset + startWorkspace + workspaces) {
-                        kids[client.workspace.id - (offset + startWorkspace)]
-                            ?.set(client);
->>>>>>> ed47df35
+                            ?.set(client, screenCoords);
+
                     }
                 }
                 kids.forEach(kid => kid.show());
