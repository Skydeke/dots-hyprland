--- conflicted
+++ resolved
@@ -331,11 +331,8 @@
 .sidebar-todo-new {
     @include full-rounding;
     @include element_decel;
-<<<<<<< HEAD
     background-color: $textboxColor;
     color: $onSurfaceVariant;
-=======
->>>>>>> e703f000
     margin: 0.341rem;
     padding: 0.205rem 0.545rem;
 }
