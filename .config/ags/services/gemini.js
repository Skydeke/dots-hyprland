--- conflicted
+++ resolved
@@ -186,16 +186,14 @@
         }
     }
 
-<<<<<<< HEAD
     get useHistory() { return this._usingHistory; }
     set useHistory(value) {
         if (value && !this._usingHistory) this.loadHistory();
         this._usingHistory = value;
     }
-=======
+
     get safe() { return this._safe }
     set safe(value) { this._safe = value; }
->>>>>>> 3e7fe735
 
     get temperature() { return this._temperature }
     set temperature(value) { this._temperature = value; }
