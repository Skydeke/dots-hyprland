import "root:/modules/common"
import "root:/services/"
import "root:/modules/common/widgets"
import "root:/modules/common/functions/color_utils.js" as ColorUtils
import QtQuick
import QtQuick.Controls
import QtQuick.Layouts
import Quickshell
import Quickshell.Io
import Quickshell.Widgets
import Quickshell.Wayland
import Quickshell.Hyprland

Scope {
    id: root
    property var focusedScreen: Quickshell.screens.find(s => s.name === Hyprland.focusedMonitor?.name)

    Loader {
        id: sessionLoader
        active: false

        sourceComponent: PanelWindow { // Session menu
            id: sessionRoot
            visible: sessionLoader.active
            property string subtitle
            
            function hide() {
                sessionLoader.active = false
            }
    

            exclusionMode: ExclusionMode.Ignore
            WlrLayershell.namespace: "quickshell:session"
            WlrLayershell.layer: WlrLayer.Overlay
            WlrLayershell.keyboardFocus: WlrKeyboardFocus.Exclusive
            color: ColorUtils.transparentize(Appearance.m3colors.m3background, 0.3)

            anchors {
                top: true
                left: true
                right: true
            }

            implicitWidth: root.focusedScreen?.width ?? 0
            implicitHeight: root.focusedScreen?.height ?? 0

            MouseArea {
                id: sessionMouseArea
                anchors.fill: parent
                onClicked: {
                    sessionRoot.hide()
                }
            }

            ColumnLayout { // Content column
                anchors.centerIn: parent
                spacing: 15

                Keys.onPressed: (event) => {
                    if (event.key === Qt.Key_Escape) {
                        sessionRoot.hide();
                    }
                }

                ColumnLayout {
                    Layout.alignment: Qt.AlignHCenter
                    spacing: 0
                    StyledText { // Title
                        Layout.alignment: Qt.AlignHCenter
                        horizontalAlignment: Text.AlignHCenter
                        font.family: Appearance.font.family.title
                        font.pixelSize: Appearance.font.pixelSize.title
                        font.weight: Font.DemiBold
                        text: Translation.tr("Session")
                    }

                    StyledText { // Small instruction
                        Layout.alignment: Qt.AlignHCenter
                        horizontalAlignment: Text.AlignHCenter
                        font.family: Appearance.font.family.title
                        font.pixelSize: Appearance.font.pixelSize.normal
                        text: Translation.tr("Arrow keys to navigate, Enter to select\nEsc or click anywhere to cancel")
                    }
                }

                GridLayout {
                    columns: 4
                    columnSpacing: 15
                    rowSpacing: 15

                    SessionActionButton {
                        id: sessionLock
                        focus: sessionRoot.visible
                        buttonIcon: "lock"
                        buttonText: Translation.tr("Lock")
                        onClicked:  { Hyprland.dispatch("exec loginctl lock-session"); sessionRoot.hide() }
                        onFocusChanged: { if (focus) sessionRoot.subtitle = buttonText }
                        KeyNavigation.right: sessionSleep
                        KeyNavigation.down: sessionHibernate
                    }
                    SessionActionButton {
                        id: sessionSleep
                        buttonIcon: "dark_mode"
                        buttonText: Translation.tr("Sleep")
                        onClicked:  { Hyprland.dispatch("exec systemctl suspend || loginctl suspend"); sessionRoot.hide() }
                        onFocusChanged: { if (focus) sessionRoot.subtitle = buttonText }
                        KeyNavigation.left: sessionLock
                        KeyNavigation.right: sessionLogout
                        KeyNavigation.down: sessionShutdown
                    }
                    SessionActionButton {
                        id: sessionLogout
                        buttonIcon: "logout"
                        buttonText: Translation.tr("Logout")
                        onClicked: { Hyprland.dispatch("exec pkill Hyprland"); sessionRoot.hide() }
                        onFocusChanged: { if (focus) sessionRoot.subtitle = buttonText }
                        KeyNavigation.left: sessionSleep
                        KeyNavigation.right: sessionTaskManager
                        KeyNavigation.down: sessionReboot
                    }
                    SessionActionButton {
                        id: sessionTaskManager
                        buttonIcon: "browse_activity"
<<<<<<< HEAD
                        buttonText: Translation.tr("Task Manager")
                        onClicked:  { Hyprland.dispatch(`exec ${ConfigOptions.apps.taskManager}`); sessionRoot.hide() }
=======
                        buttonText: qsTr("Task Manager")
                        onClicked:  { Quickshell.execDetached(["bash", "-c", `${ConfigOptions.apps.taskManager}`]); sessionRoot.hide() }
>>>>>>> ddcf1367
                        onFocusChanged: { if (focus) sessionRoot.subtitle = buttonText }
                        KeyNavigation.left: sessionLogout
                        KeyNavigation.down: sessionFirmwareReboot
                    }

                    SessionActionButton {
                        id: sessionHibernate
                        buttonIcon: "downloading"
<<<<<<< HEAD
                        buttonText: Translation.tr("Hibernate")
                        onClicked:  { Hyprland.dispatch("exec systemctl hibernate || loginctl hibernate"); sessionRoot.hide() }
=======
                        buttonText: qsTr("Hibernate")
                        onClicked:  { Quickshell.execDetached(["bash", "-c", `systemctl hibernate || loginctl hibernate`]); sessionRoot.hide() }
>>>>>>> ddcf1367
                        onFocusChanged: { if (focus) sessionRoot.subtitle = buttonText }
                        KeyNavigation.up: sessionLock
                        KeyNavigation.right: sessionShutdown
                    }
                    SessionActionButton {
                        id: sessionShutdown
                        buttonIcon: "power_settings_new"
<<<<<<< HEAD
                        buttonText: Translation.tr("Shutdown")
                        onClicked:  { Hyprland.dispatch("exec systemctl poweroff || loginctl poweroff"); sessionRoot.hide() }
=======
                        buttonText: qsTr("Shutdown")
                        onClicked:  { Quickshell.execDetached(["bash", "-c", `systemctl poweroff || loginctl poweroff`]); sessionRoot.hide() }
>>>>>>> ddcf1367
                        onFocusChanged: { if (focus) sessionRoot.subtitle = buttonText }
                        KeyNavigation.left: sessionHibernate
                        KeyNavigation.right: sessionReboot
                        KeyNavigation.up: sessionSleep
                    }
                    SessionActionButton {
                        id: sessionReboot
                        buttonIcon: "restart_alt"
<<<<<<< HEAD
                        buttonText: Translation.tr("Reboot")
                        onClicked:  { Hyprland.dispatch("exec reboot || loginctl reboot"); sessionRoot.hide() }
=======
                        buttonText: qsTr("Reboot")
                        onClicked:  { Quickshell.execDetached(["bash", "-c", `reboot || loginctl reboot`]); sessionRoot.hide() }
>>>>>>> ddcf1367
                        onFocusChanged: { if (focus) sessionRoot.subtitle = buttonText }
                        KeyNavigation.left: sessionShutdown
                        KeyNavigation.right: sessionFirmwareReboot
                        KeyNavigation.up: sessionLogout
                    }
                    SessionActionButton {
                        id: sessionFirmwareReboot
                        buttonIcon: "settings_applications"
<<<<<<< HEAD
                        buttonText: Translation.tr("Reboot to firmware settings")
                        onClicked:  { Hyprland.dispatch("exec systemctl reboot --firmware-setup || loginctl reboot --firmware-setup"); sessionRoot.hide() }
=======
                        buttonText: qsTr("Reboot to firmware settings")
                        onClicked:  { Quickshell.execDetached(["bash", "-c", `systemctl reboot --firmware-setup || loginctl reboot --firmware-setup`]); sessionRoot.hide() }
>>>>>>> ddcf1367
                        onFocusChanged: { if (focus) sessionRoot.subtitle = buttonText }
                        KeyNavigation.up: sessionTaskManager
                        KeyNavigation.left: sessionReboot
                    }
                }

                Rectangle {
                    Layout.alignment: Qt.AlignHCenter
                    radius: Appearance.rounding.normal
                    implicitHeight: sessionSubtitle.implicitHeight + 10 * 2
                    implicitWidth: sessionSubtitle.implicitWidth + 15 * 2
                    color: Appearance.colors.colTooltip
                    clip: true

                    Behavior on implicitWidth {
                        animation: Appearance.animation.elementMove.numberAnimation.createObject(this)
                    }

                    StyledText {
                        id: sessionSubtitle
                        anchors.centerIn: parent
                        color: Appearance.colors.colOnTooltip
                        text: sessionRoot.subtitle
                    }
                }
            }

        }
    }

    IpcHandler {
        target: "session"

        function toggle(): void {
            sessionLoader.active = !sessionLoader.active;
        }

        function close(): void {
            sessionLoader.active = false;
        }

        function open(): void {
            sessionLoader.active = true;
        }
    }

    GlobalShortcut {
        name: "sessionToggle"
        description: Translation.tr("Toggles session screen on press")

        onPressed: {
            sessionLoader.active = !sessionLoader.active;
        }
    }

    GlobalShortcut {
        name: "sessionOpen"
        description: Translation.tr("Opens session screen on press")

        onPressed: {
            sessionLoader.active = true;
        }
    }

}<|MERGE_RESOLUTION|>--- conflicted
+++ resolved
@@ -121,13 +121,8 @@
                     SessionActionButton {
                         id: sessionTaskManager
                         buttonIcon: "browse_activity"
-<<<<<<< HEAD
                         buttonText: Translation.tr("Task Manager")
-                        onClicked:  { Hyprland.dispatch(`exec ${ConfigOptions.apps.taskManager}`); sessionRoot.hide() }
-=======
-                        buttonText: qsTr("Task Manager")
                         onClicked:  { Quickshell.execDetached(["bash", "-c", `${ConfigOptions.apps.taskManager}`]); sessionRoot.hide() }
->>>>>>> ddcf1367
                         onFocusChanged: { if (focus) sessionRoot.subtitle = buttonText }
                         KeyNavigation.left: sessionLogout
                         KeyNavigation.down: sessionFirmwareReboot
@@ -136,13 +131,8 @@
                     SessionActionButton {
                         id: sessionHibernate
                         buttonIcon: "downloading"
-<<<<<<< HEAD
                         buttonText: Translation.tr("Hibernate")
-                        onClicked:  { Hyprland.dispatch("exec systemctl hibernate || loginctl hibernate"); sessionRoot.hide() }
-=======
-                        buttonText: qsTr("Hibernate")
                         onClicked:  { Quickshell.execDetached(["bash", "-c", `systemctl hibernate || loginctl hibernate`]); sessionRoot.hide() }
->>>>>>> ddcf1367
                         onFocusChanged: { if (focus) sessionRoot.subtitle = buttonText }
                         KeyNavigation.up: sessionLock
                         KeyNavigation.right: sessionShutdown
@@ -150,13 +140,8 @@
                     SessionActionButton {
                         id: sessionShutdown
                         buttonIcon: "power_settings_new"
-<<<<<<< HEAD
                         buttonText: Translation.tr("Shutdown")
-                        onClicked:  { Hyprland.dispatch("exec systemctl poweroff || loginctl poweroff"); sessionRoot.hide() }
-=======
-                        buttonText: qsTr("Shutdown")
                         onClicked:  { Quickshell.execDetached(["bash", "-c", `systemctl poweroff || loginctl poweroff`]); sessionRoot.hide() }
->>>>>>> ddcf1367
                         onFocusChanged: { if (focus) sessionRoot.subtitle = buttonText }
                         KeyNavigation.left: sessionHibernate
                         KeyNavigation.right: sessionReboot
@@ -165,13 +150,8 @@
                     SessionActionButton {
                         id: sessionReboot
                         buttonIcon: "restart_alt"
-<<<<<<< HEAD
                         buttonText: Translation.tr("Reboot")
-                        onClicked:  { Hyprland.dispatch("exec reboot || loginctl reboot"); sessionRoot.hide() }
-=======
-                        buttonText: qsTr("Reboot")
                         onClicked:  { Quickshell.execDetached(["bash", "-c", `reboot || loginctl reboot`]); sessionRoot.hide() }
->>>>>>> ddcf1367
                         onFocusChanged: { if (focus) sessionRoot.subtitle = buttonText }
                         KeyNavigation.left: sessionShutdown
                         KeyNavigation.right: sessionFirmwareReboot
@@ -180,13 +160,8 @@
                     SessionActionButton {
                         id: sessionFirmwareReboot
                         buttonIcon: "settings_applications"
-<<<<<<< HEAD
                         buttonText: Translation.tr("Reboot to firmware settings")
-                        onClicked:  { Hyprland.dispatch("exec systemctl reboot --firmware-setup || loginctl reboot --firmware-setup"); sessionRoot.hide() }
-=======
-                        buttonText: qsTr("Reboot to firmware settings")
                         onClicked:  { Quickshell.execDetached(["bash", "-c", `systemctl reboot --firmware-setup || loginctl reboot --firmware-setup`]); sessionRoot.hide() }
->>>>>>> ddcf1367
                         onFocusChanged: { if (focus) sessionRoot.subtitle = buttonText }
                         KeyNavigation.up: sessionTaskManager
                         KeyNavigation.left: sessionReboot
