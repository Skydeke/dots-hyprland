--- conflicted
+++ resolved
@@ -180,13 +180,9 @@
                             buttonText: Translation.tr("Download")
                             onClicked: {
                                 root.showActions = false
-<<<<<<< HEAD
-                                Hyprland.dispatch(`exec curl '${root.imageData.file_url}' -o '${root.imageData.is_nsfw ? root.nsfwPath : root.downloadPath}/${root.fileName}' && notify-send '${Translation.tr("Download complete")}' '${root.downloadPath}/${root.fileName}' -a 'Shell'`)
-=======
                                 Quickshell.execDetached(["bash", "-c", 
                                     `curl '${root.imageData.file_url}' -o '${root.imageData.is_nsfw ? root.nsfwPath : root.downloadPath}/${root.fileName}' && notify-send '${qsTr("Download complete")}' '${root.downloadPath}/${root.fileName}' -a 'Shell'`
                                 ])
->>>>>>> ddcf1367
                             }
                         }
                     }
