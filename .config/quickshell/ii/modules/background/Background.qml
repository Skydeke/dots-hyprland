pragma ComponentBehavior: Bound

import qs
import qs.services
import qs.modules.common
import qs.modules.common.widgets
import qs.modules.common.functions as CF
import QtQuick
import QtQuick.Layouts
import Quickshell
import Quickshell.Io
import Quickshell.Wayland
import Quickshell.Hyprland

Scope {
    id: root
    readonly property bool fixedClockPosition: Config.options.background.fixedClockPosition
    readonly property real fixedClockX: Config.options.background.clockX
    readonly property real fixedClockY: Config.options.background.clockY

    Variants {
        model: Quickshell.screens

        PanelWindow {
            id: bgRoot

            required property var modelData

            // Hide when fullscreen
            readonly property Toplevel activeWindow: ToplevelManager.activeToplevel
            property bool focusingThisMonitor: HyprlandData.activeWorkspace.monitor == monitor.name
            visible: !(activeWindow?.fullscreen && activeWindow?.activated && focusingThisMonitor)

            // Workspaces
            property HyprlandMonitor monitor: Hyprland.monitorFor(modelData)
            property list<var> relevantWindows: HyprlandData.windowList.filter(win => win.monitor == monitor.id && win.workspace.id >= 0).sort((a, b) => a.workspace.id - b.workspace.id)
            property int firstWorkspaceId: relevantWindows[0]?.workspace.id || 1
            property int lastWorkspaceId: relevantWindows[relevantWindows.length - 1]?.workspace.id || 10
            // Wallpaper
            property bool wallpaperIsVideo: Config.options.background.wallpaperPath.endsWith(".mp4")
                || Config.options.background.wallpaperPath.endsWith(".webm")
                || Config.options.background.wallpaperPath.endsWith(".mkv")
                || Config.options.background.wallpaperPath.endsWith(".avi")
                || Config.options.background.wallpaperPath.endsWith(".mov")
            property string wallpaperPath: wallpaperIsVideo ? Config.options.background.thumbnailPath : Config.options.background.wallpaperPath
            property real preferredWallpaperScale: Config.options.background.parallax.workspaceZoom
            property real effectiveWallpaperScale: 1 // Some reasonable init value, to be updated
            property int wallpaperWidth: modelData.width // Some reasonable init value, to be updated
            property int wallpaperHeight: modelData.height // Some reasonable init value, to be updated
            property real movableXSpace: (Math.min(wallpaperWidth * effectiveWallpaperScale, screen.width * preferredWallpaperScale) - screen.width) / 2
            property real movableYSpace: (Math.min(wallpaperHeight * effectiveWallpaperScale, screen.height * preferredWallpaperScale) - screen.height) / 2
            // Position
            property real clockX: (modelData.width / 2) + ((Math.random() < 0.5 ? -1 : 1) * modelData.width)
            property real clockY: (modelData.height / 2) + ((Math.random() < 0.5 ? -1 : 1) * modelData.height)
            property var textHorizontalAlignment: clockX < screen.width / 3 ? Text.AlignLeft :
                (clockX > screen.width * 2 / 3 ? Text.AlignRight : Text.AlignHCenter)
            // Colors
            property color dominantColor: Appearance.colors.colPrimary
            property bool dominantColorIsDark: dominantColor.hslLightness < 0.5
            property color colText: CF.ColorUtils.colorWithLightness(Appearance.colors.colPrimary, (dominantColorIsDark ? 0.8 : 0.12))

            // Layer props
            screen: modelData
            exclusionMode: ExclusionMode.Ignore
            WlrLayershell.layer: GlobalStates.screenLocked ? WlrLayer.Top : WlrLayer.Bottom
            // WlrLayershell.layer: WlrLayer.Bottom
            WlrLayershell.namespace: "quickshell:background"
            anchors {
                top: true
                bottom: true
                left: true
                right: true
            }
            color: "transparent"

            onWallpaperPathChanged: {
                bgRoot.updateZoomScale()
                // Clock position gets updated after zoom scale is updated
            }

            // Wallpaper zoom scale
            function updateZoomScale() {
                getWallpaperSizeProc.path = bgRoot.wallpaperPath
                getWallpaperSizeProc.running = true;
            }
            Process {
                id: getWallpaperSizeProc
                property string path: bgRoot.wallpaperPath
                command: [ "magick", "identify", "-format", "%w %h", path ]
                stdout: StdioCollector {
                    id: wallpaperSizeOutputCollector
                    onStreamFinished: {
                        const output = wallpaperSizeOutputCollector.text
                        const [width, height] = output.split(" ").map(Number);
                        bgRoot.wallpaperWidth = width
                        bgRoot.wallpaperHeight = height
                        bgRoot.effectiveWallpaperScale = Math.max(1, Math.min(
                            bgRoot.preferredWallpaperScale,
                            width / bgRoot.screen.width,
                            height / bgRoot.screen.height
                        ));

                        bgRoot.updateClockPosition()
                    }
                }
            }

            // Clock positioning
            function updateClockPosition() {
                // Somehow all this manual setting is needed to make the proc correctly use the new values
                leastBusyRegionProc.path = bgRoot.wallpaperPath
                leastBusyRegionProc.contentWidth = clock.implicitWidth
                leastBusyRegionProc.contentHeight = clock.implicitHeight
                leastBusyRegionProc.horizontalPadding = (effectiveWallpaperScale - 1) / 2 * screen.width + 100
                leastBusyRegionProc.verticalPadding = (effectiveWallpaperScale - 1) / 2 * screen.height + 100
                leastBusyRegionProc.running = false;
                leastBusyRegionProc.running = true;
            }
            Process {
                id: leastBusyRegionProc
                property string path: bgRoot.wallpaperPath
                property int contentWidth: 300
                property int contentHeight: 300
                property int horizontalPadding: bgRoot.movableXSpace
                property int verticalPadding: bgRoot.movableYSpace
                command: [Quickshell.shellPath("scripts/images/least_busy_region.py"),
                    "--screen-width", bgRoot.screen.width,
                    "--screen-height", bgRoot.screen.height,
                    "--width", contentWidth,
                    "--height", contentHeight,
                    "--horizontal-padding", horizontalPadding,
                    "--vertical-padding", verticalPadding,
                    path
                ]
                stdout: StdioCollector {
                    id: leastBusyRegionOutputCollector
                    onStreamFinished: {
                        const output = leastBusyRegionOutputCollector.text
                        // console.log("[Background] Least busy region output:", output)
                        if (output.length === 0) return;
                        const parsedContent = JSON.parse(output)
                        bgRoot.clockX = parsedContent.center_x
                        bgRoot.clockY = parsedContent.center_y
                        bgRoot.dominantColor = parsedContent.dominant_color || Appearance.colors.colPrimary
                    }
                }
            }

            // Wallpaper
            Image {
<<<<<<< HEAD
                id: wallpaper
=======
                id: wallpaperImage
>>>>>>> 47b81faf
                visible: !bgRoot.wallpaperIsVideo
                property real value // 0 to 1, for offset
                value: {
                    // Range = half-groups that workspaces span on
                    const chunkSize = 5;
                    const lower = Math.floor(bgRoot.firstWorkspaceId / chunkSize) * chunkSize;
                    const upper = Math.ceil(bgRoot.lastWorkspaceId / chunkSize) * chunkSize;
                    const range = upper - lower;
                    return (Config.options.background.parallax.enableWorkspace ? ((bgRoot.monitor.activeWorkspace.id - lower) / range) : 0.5)
                        + (0.15 * GlobalStates.sidebarRightOpen * Config.options.background.parallax.enableSidebar)
                        - (0.15 * GlobalStates.sidebarLeftOpen * Config.options.background.parallax.enableSidebar)
                }
                property real effectiveValue: Math.max(0, Math.min(1, value))
                x: -(bgRoot.movableXSpace) - (effectiveValue - 0.5) * 2 * bgRoot.movableXSpace
                y: -(bgRoot.movableYSpace)
                source: bgRoot.wallpaperPath
                fillMode: Image.PreserveAspectCrop
                Behavior on x {
                    NumberAnimation {
                        duration: 600
                        easing.type: Easing.OutCubic
                    }
                }
                sourceSize {
                    width: bgRoot.screen.width * bgRoot.effectiveWallpaperScale
                    height: bgRoot.screen.height * bgRoot.effectiveWallpaperScale
                }
            }

<<<<<<< HEAD
            // The clock
            Item {
                id: clock
                anchors {
                    left: wallpaper.left
                    top: wallpaper.top
                    leftMargin: ((root.fixedClockPosition ? root.fixedClockX : bgRoot.clockX * bgRoot.effectiveWallpaperScale) - implicitWidth / 2)
                    topMargin: ((root.fixedClockPosition ? root.fixedClockY : bgRoot.clockY * bgRoot.effectiveWallpaperScale) - implicitHeight / 2)
                    Behavior on leftMargin {
                        animation: Appearance.animation.elementMove.numberAnimation.createObject(this)
=======
                // The clock
                Item {
                    id: clock
                    anchors {
                        left: parent.left
                        top: parent.top
                        leftMargin: ((root.fixedClockPosition ? root.fixedClockX : bgRoot.clockX * bgRoot.effectiveWallpaperScale) - implicitWidth / 2) - (wallpaperImage.effectiveValue * bgRoot.movableXSpace)
                        topMargin: ((root.fixedClockPosition ? root.fixedClockY : bgRoot.clockY * bgRoot.effectiveWallpaperScale) - implicitHeight / 2)
                        Behavior on leftMargin {
                            animation: Appearance.animation.elementMove.numberAnimation.createObject(this)
                        }
                        Behavior on topMargin {
                            animation: Appearance.animation.elementMove.numberAnimation.createObject(this)
                        }
>>>>>>> 47b81faf
                    }
                    Behavior on topMargin {
                        animation: Appearance.animation.elementMove.numberAnimation.createObject(this)
                    }
                }

                implicitWidth: clockColumn.implicitWidth
                implicitHeight: clockColumn.implicitHeight

                ColumnLayout {
                    id: clockColumn
                    anchors.centerIn: wallpaper
                    spacing: 0

                    StyledText {
                        Layout.fillWidth: true
                        horizontalAlignment: bgRoot.textHorizontalAlignment
                        font {
                            family: Appearance.font.family.expressive
                            pixelSize: 90
                            weight: Font.Bold
                        }
                        color: bgRoot.colText
                        style: Text.Raised
                        styleColor: Appearance.colors.colShadow
                        text: DateTime.time
                    }
                    StyledText {
                        Layout.fillWidth: true
                        Layout.topMargin: -5
                        horizontalAlignment: bgRoot.textHorizontalAlignment
                        font {
                            family: Appearance.font.family.expressive
                            pixelSize: 20
                            weight: Font.DemiBold
                        }
                        color: bgRoot.colText
                        style: Text.Raised
                        styleColor: Appearance.colors.colShadow
                        text: DateTime.date
                    }
                }

                RowLayout {
                    anchors {
                        top: clockColumn.bottom
                        left: bgRoot.textHorizontalAlignment === Text.AlignLeft ? clockColumn.left : undefined
                        right: bgRoot.textHorizontalAlignment === Text.AlignRight ? clockColumn.right : undefined
                        horizontalCenter: bgRoot.textHorizontalAlignment === Text.AlignHCenter ? clockColumn.horizontalCenter : undefined
                        topMargin: 5
                        leftMargin: -5
                        rightMargin: -5
                    }
                    opacity: GlobalStates.screenLocked ? 1 : 0
                    visible: opacity > 0
                    Behavior on opacity {
                        animation: Appearance.animation.elementMoveFast.numberAnimation.createObject(this)
                    }
                    Item { Layout.fillWidth: bgRoot.textHorizontalAlignment !== Text.AlignLeft; implicitWidth: 1 }
                    MaterialSymbol {
                        text: "lock"
                        Layout.fillWidth: false
                        iconSize: Appearance.font.pixelSize.huge
                        color: bgRoot.colText
                    }
                    StyledText {
                        Layout.fillWidth: false
                        text: "Locked"
                        color: bgRoot.colText
                        font {
                            pixelSize: Appearance.font.pixelSize.larger
                        }
                    }
                    Item { Layout.fillWidth: bgRoot.textHorizontalAlignment !== Text.AlignRight; implicitWidth: 1 }

                }
            }

            // Password prompt
            StyledText {
                anchors {
                    horizontalCenter: parent.horizontalCenter
                    bottom: parent.bottom
                    bottomMargin: 30
                }
                opacity: (GlobalStates.screenLocked && !GlobalStates.screenLockContainsCharacters) ? 1 : 0
                scale: opacity
                visible: opacity > 0
                Behavior on opacity {
                    animation: Appearance.animation.elementMoveFast.numberAnimation.createObject(this)
                }
                text: "Enter password"
                color: CF.ColorUtils.transparentize(bgRoot.colText, 0.3)
                font {
                    pixelSize: Appearance.font.pixelSize.normal
                }
            }
        }
    }
}<|MERGE_RESOLUTION|>--- conflicted
+++ resolved
@@ -148,11 +148,7 @@
 
             // Wallpaper
             Image {
-<<<<<<< HEAD
                 id: wallpaper
-=======
-                id: wallpaperImage
->>>>>>> 47b81faf
                 visible: !bgRoot.wallpaperIsVideo
                 property real value // 0 to 1, for offset
                 value: {
@@ -182,33 +178,16 @@
                 }
             }
 
-<<<<<<< HEAD
             // The clock
             Item {
                 id: clock
                 anchors {
                     left: wallpaper.left
                     top: wallpaper.top
-                    leftMargin: ((root.fixedClockPosition ? root.fixedClockX : bgRoot.clockX * bgRoot.effectiveWallpaperScale) - implicitWidth / 2)
+                    leftMargin: ((root.fixedClockPosition ? root.fixedClockX : bgRoot.clockX * bgRoot.effectiveWallpaperScale) - implicitWidth / 2) - (wallpaperImage.effectiveValue * bgRoot.movableXSpace)
                     topMargin: ((root.fixedClockPosition ? root.fixedClockY : bgRoot.clockY * bgRoot.effectiveWallpaperScale) - implicitHeight / 2)
                     Behavior on leftMargin {
                         animation: Appearance.animation.elementMove.numberAnimation.createObject(this)
-=======
-                // The clock
-                Item {
-                    id: clock
-                    anchors {
-                        left: parent.left
-                        top: parent.top
-                        leftMargin: ((root.fixedClockPosition ? root.fixedClockX : bgRoot.clockX * bgRoot.effectiveWallpaperScale) - implicitWidth / 2) - (wallpaperImage.effectiveValue * bgRoot.movableXSpace)
-                        topMargin: ((root.fixedClockPosition ? root.fixedClockY : bgRoot.clockY * bgRoot.effectiveWallpaperScale) - implicitHeight / 2)
-                        Behavior on leftMargin {
-                            animation: Appearance.animation.elementMove.numberAnimation.createObject(this)
-                        }
-                        Behavior on topMargin {
-                            animation: Appearance.animation.elementMove.numberAnimation.createObject(this)
-                        }
->>>>>>> 47b81faf
                     }
                     Behavior on topMargin {
                         animation: Appearance.animation.elementMove.numberAnimation.createObject(this)
