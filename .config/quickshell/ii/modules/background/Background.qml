pragma ComponentBehavior: Bound

import qs
import qs.services
import qs.modules.common
import qs.modules.common.widgets
import qs.modules.common.functions as CF
import QtQuick
import QtQuick.Layouts
import Quickshell
import Quickshell.Io
import Quickshell.Wayland
import Quickshell.Hyprland


Variants {
    id: root
    readonly property bool fixedClockPosition: Config.options.background.fixedClockPosition
    readonly property real fixedClockX: Config.options.background.clockX
    readonly property real fixedClockY: Config.options.background.clockY
    model: Quickshell.screens

    PanelWindow {
        id: bgRoot

        required property var modelData

        // Hide when fullscreen
<<<<<<< HEAD
        property list<HyprlandWorkspace> workspacesForMonitor: Hyprland.workspaces.values.filter(workspace=>workspace.monitor && workspace.monitor.name == monitor.name)
        property var activeWorkspaceWithFullscreen: workspacesForMonitor.filter(workspace=>((workspace.toplevels.values.filter(window=>window.wayland.fullscreen)[0] != undefined) && workspace.active))[0]
      
        visible: !(activeWorkspaceWithFullscreen != undefined)
=======
        readonly property Toplevel activeWindow: ToplevelManager.activeToplevel
        property bool focusingThisMonitor: HyprlandData.activeWorkspace?.monitor == monitor?.name
        visible: !(activeWindow?.fullscreen && activeWindow?.activated && focusingThisMonitor)
>>>>>>> 1f8a7be3

        // Workspaces
        property HyprlandMonitor monitor: Hyprland.monitorFor(modelData)
        property list<var> relevantWindows: HyprlandData.windowList.filter(win => win.monitor == monitor?.id && win.workspace.id >= 0).sort((a, b) => a.workspace.id - b.workspace.id)
        property int firstWorkspaceId: relevantWindows[0]?.workspace.id || 1
        property int lastWorkspaceId: relevantWindows[relevantWindows.length - 1]?.workspace.id || 10
        // Wallpaper
        property bool wallpaperIsVideo: Config.options.background.wallpaperPath.endsWith(".mp4")
            || Config.options.background.wallpaperPath.endsWith(".webm")
            || Config.options.background.wallpaperPath.endsWith(".mkv")
            || Config.options.background.wallpaperPath.endsWith(".avi")
            || Config.options.background.wallpaperPath.endsWith(".mov")
        property string wallpaperPath: wallpaperIsVideo ? Config.options.background.thumbnailPath : Config.options.background.wallpaperPath
        property real preferredWallpaperScale: Config.options.background.parallax.workspaceZoom
        property real effectiveWallpaperScale: 1 // Some reasonable init value, to be updated
        property int wallpaperWidth: modelData.width // Some reasonable init value, to be updated
        property int wallpaperHeight: modelData.height // Some reasonable init value, to be updated
        property real movableXSpace: (Math.min(wallpaperWidth * effectiveWallpaperScale, screen.width * preferredWallpaperScale) - screen.width) / 2
        property real movableYSpace: (Math.min(wallpaperHeight * effectiveWallpaperScale, screen.height * preferredWallpaperScale) - screen.height) / 2
        // Position
        property real clockX: (modelData.width / 2) + ((Math.random() < 0.5 ? -1 : 1) * modelData.width)
        property real clockY: (modelData.height / 2) + ((Math.random() < 0.5 ? -1 : 1) * modelData.height)
        property var textHorizontalAlignment: clockX < screen.width / 3 ? Text.AlignLeft :
            (clockX > screen.width * 2 / 3 ? Text.AlignRight : Text.AlignHCenter)
        // Colors
        property color dominantColor: Appearance.colors.colPrimary
        property bool dominantColorIsDark: dominantColor.hslLightness < 0.5
        property color colText: CF.ColorUtils.colorWithLightness(Appearance.colors.colPrimary, (dominantColorIsDark ? 0.8 : 0.12))

        // Layer props
        screen: modelData
        exclusionMode: ExclusionMode.Ignore
        WlrLayershell.layer: GlobalStates.screenLocked ? WlrLayer.Top : WlrLayer.Bottom
        // WlrLayershell.layer: WlrLayer.Bottom
        WlrLayershell.namespace: "quickshell:background"
        anchors {
            top: true
            bottom: true
            left: true
            right: true
        }
        color: "transparent"

        onWallpaperPathChanged: {
            bgRoot.updateZoomScale()
            // Clock position gets updated after zoom scale is updated
        }

        // Wallpaper zoom scale
        function updateZoomScale() {
            getWallpaperSizeProc.path = bgRoot.wallpaperPath
            getWallpaperSizeProc.running = true;
        }
        Process {
            id: getWallpaperSizeProc
            property string path: bgRoot.wallpaperPath
            command: [ "magick", "identify", "-format", "%w %h", path ]
            stdout: StdioCollector {
                id: wallpaperSizeOutputCollector
                onStreamFinished: {
                    const output = wallpaperSizeOutputCollector.text
                    const [width, height] = output.split(" ").map(Number);
                    bgRoot.wallpaperWidth = width
                    bgRoot.wallpaperHeight = height
                    bgRoot.effectiveWallpaperScale = Math.max(1, Math.min(
                        bgRoot.preferredWallpaperScale,
                        width / bgRoot.screen.width,
                        height / bgRoot.screen.height
                    ));

                    bgRoot.updateClockPosition()
                }
            }
        }

        // Clock positioning
        function updateClockPosition() {
            // Somehow all this manual setting is needed to make the proc correctly use the new values
            leastBusyRegionProc.path = bgRoot.wallpaperPath
            leastBusyRegionProc.contentWidth = clock.implicitWidth
            leastBusyRegionProc.contentHeight = clock.implicitHeight
            leastBusyRegionProc.horizontalPadding = (effectiveWallpaperScale - 1) / 2 * screen.width + 100
            leastBusyRegionProc.verticalPadding = (effectiveWallpaperScale - 1) / 2 * screen.height + 100
            leastBusyRegionProc.running = false;
            leastBusyRegionProc.running = true;
        }
        Process {
            id: leastBusyRegionProc
            property string path: bgRoot.wallpaperPath
            property int contentWidth: 300
            property int contentHeight: 300
            property int horizontalPadding: bgRoot.movableXSpace
            property int verticalPadding: bgRoot.movableYSpace
            command: [Quickshell.shellPath("scripts/images/least_busy_region.py"),
                "--screen-width", bgRoot.screen.width,
                "--screen-height", bgRoot.screen.height,
                "--width", contentWidth,
                "--height", contentHeight,
                "--horizontal-padding", horizontalPadding,
                "--vertical-padding", verticalPadding,
                path
            ]
            stdout: StdioCollector {
                id: leastBusyRegionOutputCollector
                onStreamFinished: {
                    const output = leastBusyRegionOutputCollector.text
                    // console.log("[Background] Least busy region output:", output)
                    if (output.length === 0) return;
                    const parsedContent = JSON.parse(output)
                    bgRoot.clockX = parsedContent.center_x
                    bgRoot.clockY = parsedContent.center_y
                    bgRoot.dominantColor = parsedContent.dominant_color || Appearance.colors.colPrimary
                }
            }
        }

        // Wallpaper
        Image {
            id: wallpaper
            visible: !bgRoot.wallpaperIsVideo
            property real value // 0 to 1, for offset
            value: {
                // Range = groups that workspaces span on
                const chunkSize = Config?.options.bar.workspaces.shown ?? 10;
                const lower = Math.floor(bgRoot.firstWorkspaceId / chunkSize) * chunkSize;
                const upper = Math.ceil(bgRoot.lastWorkspaceId / chunkSize) * chunkSize;
                const range = upper - lower;
                return (Config.options.background.parallax.enableWorkspace ? ((bgRoot.monitor.activeWorkspace?.id - lower) / range) : 0.5)
                    + (0.15 * GlobalStates.sidebarRightOpen * Config.options.background.parallax.enableSidebar)
                    - (0.15 * GlobalStates.sidebarLeftOpen * Config.options.background.parallax.enableSidebar)
            }
            property real effectiveValue: Math.max(0, Math.min(1, value))
            x: -(bgRoot.movableXSpace) - (effectiveValue - 0.5) * 2 * bgRoot.movableXSpace
            y: -(bgRoot.movableYSpace)
            source: bgRoot.wallpaperPath
            fillMode: Image.PreserveAspectCrop
            Behavior on x {
                NumberAnimation {
                    duration: 600
                    easing.type: Easing.OutCubic
                }
            }
            sourceSize {
                width: bgRoot.screen.width * bgRoot.effectiveWallpaperScale
                height: bgRoot.screen.height * bgRoot.effectiveWallpaperScale
            }
        }

        // The clock
        Item {
            id: clock
            anchors {
                left: wallpaper.left
                top: wallpaper.top
                leftMargin: ((root.fixedClockPosition ? root.fixedClockX : bgRoot.clockX * bgRoot.effectiveWallpaperScale) - implicitWidth / 2) - (wallpaper.effectiveValue * bgRoot.movableXSpace)
                topMargin: ((root.fixedClockPosition ? root.fixedClockY : bgRoot.clockY * bgRoot.effectiveWallpaperScale) - implicitHeight / 2)
                Behavior on leftMargin {
                    animation: Appearance.animation.elementMove.numberAnimation.createObject(this)
                }
                Behavior on topMargin {
                    animation: Appearance.animation.elementMove.numberAnimation.createObject(this)
                }
            }

            implicitWidth: clockColumn.implicitWidth
            implicitHeight: clockColumn.implicitHeight

            ColumnLayout {
                id: clockColumn
                anchors.centerIn: parent
                spacing: 0

                StyledText {
                    Layout.fillWidth: true
                    horizontalAlignment: bgRoot.textHorizontalAlignment
                    font {
                        family: Appearance.font.family.expressive
                        pixelSize: 90
                        weight: Font.Bold
                    }
                    color: bgRoot.colText
                    style: Text.Raised
                    styleColor: Appearance.colors.colShadow
                    text: DateTime.time
                }
                StyledText {
                    Layout.fillWidth: true
                    Layout.topMargin: -5
                    horizontalAlignment: bgRoot.textHorizontalAlignment
                    font {
                        family: Appearance.font.family.expressive
                        pixelSize: 20
                        weight: Font.DemiBold
                    }
                    color: bgRoot.colText
                    style: Text.Raised
                    styleColor: Appearance.colors.colShadow
                    text: DateTime.date
                }
            }

            RowLayout {
                anchors {
                    top: clockColumn.bottom
                    left: bgRoot.textHorizontalAlignment === Text.AlignLeft ? clockColumn.left : undefined
                    right: bgRoot.textHorizontalAlignment === Text.AlignRight ? clockColumn.right : undefined
                    horizontalCenter: bgRoot.textHorizontalAlignment === Text.AlignHCenter ? clockColumn.horizontalCenter : undefined
                    topMargin: 5
                    leftMargin: -5
                    rightMargin: -5
                }
                opacity: GlobalStates.screenLocked ? 1 : 0
                visible: opacity > 0
                Behavior on opacity {
                    animation: Appearance.animation.elementMoveFast.numberAnimation.createObject(this)
                }
                Item { Layout.fillWidth: bgRoot.textHorizontalAlignment !== Text.AlignLeft; implicitWidth: 1 }
                MaterialSymbol {
                    text: "lock"
                    Layout.fillWidth: false
                    iconSize: Appearance.font.pixelSize.huge
                    color: bgRoot.colText
                }
                StyledText {
                    Layout.fillWidth: false
                    text: "Locked"
                    color: bgRoot.colText
                    font {
                        pixelSize: Appearance.font.pixelSize.larger
                    }
                }
                Item { Layout.fillWidth: bgRoot.textHorizontalAlignment !== Text.AlignRight; implicitWidth: 1 }

            }
        }

        // Password prompt
        StyledText {
            anchors {
                horizontalCenter: parent.horizontalCenter
                bottom: parent.bottom
                bottomMargin: 30
            }
            opacity: (GlobalStates.screenLocked && !GlobalStates.screenLockContainsCharacters) ? 1 : 0
            scale: opacity
            visible: opacity > 0
            Behavior on opacity {
                animation: Appearance.animation.elementMoveFast.numberAnimation.createObject(this)
            }
            text: "Enter password"
            color: CF.ColorUtils.transparentize(bgRoot.colText, 0.3)
            font {
                pixelSize: Appearance.font.pixelSize.normal
            }
        }
    }
}<|MERGE_RESOLUTION|>--- conflicted
+++ resolved
@@ -26,16 +26,9 @@
         required property var modelData
 
         // Hide when fullscreen
-<<<<<<< HEAD
         property list<HyprlandWorkspace> workspacesForMonitor: Hyprland.workspaces.values.filter(workspace=>workspace.monitor && workspace.monitor.name == monitor.name)
         property var activeWorkspaceWithFullscreen: workspacesForMonitor.filter(workspace=>((workspace.toplevels.values.filter(window=>window.wayland.fullscreen)[0] != undefined) && workspace.active))[0]
-      
         visible: !(activeWorkspaceWithFullscreen != undefined)
-=======
-        readonly property Toplevel activeWindow: ToplevelManager.activeToplevel
-        property bool focusingThisMonitor: HyprlandData.activeWorkspace?.monitor == monitor?.name
-        visible: !(activeWindow?.fullscreen && activeWindow?.activated && focusingThisMonitor)
->>>>>>> 1f8a7be3
 
         // Workspaces
         property HyprlandMonitor monitor: Hyprland.monitorFor(modelData)
