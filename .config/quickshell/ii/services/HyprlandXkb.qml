pragma Singleton

import QtQuick
import Quickshell
import Quickshell.Io
import Quickshell.Hyprland
import qs.modules.common

/**
 * Exposes the active Hyprland Xkb keyboard layout name and code for indicators.
 */
Singleton {
    id: root
    // You can read these
    property list<string> layoutCodes: []
    property var cachedLayoutCodes: ({})
    property string currentLayoutName: ""
    property string currentLayoutCode: ""
    // For the service
    property var baseLayoutFilePath: "/usr/share/X11/xkb/rules/base.lst"
    property bool needsLayoutRefresh: false

    // Update the layout code according to the layout name (Hyprland gives the name not the code)
    onCurrentLayoutNameChanged: root.updateLayoutCode()
    function updateLayoutCode() {
        if (cachedLayoutCodes.hasOwnProperty(currentLayoutName)) {
            root.currentLayoutCode = cachedLayoutCodes[currentLayoutName];
        } else {
            getLayoutProc.running = true;
        }
    }

    // Get the layout code from the base.lst file by grabbing the line with the current layout name
    Process {
        id: getLayoutProc
        command: ["cat", root.baseLayoutFilePath]

        stdout: StdioCollector {
            id: layoutCollector

            onStreamFinished: {
                const lines = layoutCollector.text.split("\n");
                const targetDescription = root.currentLayoutName;
                const foundLine = lines.find(line => {
                    // Skip comment lines and empty lines
                    if (!line.trim() || line.trim().startsWith('!'))
                        return false;

                    // Match: key + whitespace + description
                    const match = line.match(/^\s*(\S+)\s+(.+)$/);
                    if (match && match[2] === targetDescription) {
                        root.cachedLayoutCodes[match[2]] = match[1];
                        root.currentLayoutCode = match[1];
                        return true;
                    }
                });
                // console.log("[HyprlandXkb] Found line:", foundLine);
                // console.log("[HyprlandXkb] Layout:", root.currentLayoutName, "| Code:", root.currentLayoutCode);
                // console.log("[HyprlandXkb] Cached layout codes:", JSON.stringify(root.cachedLayoutCodes, null, 2));
            }
        }
    }

    // Find out available layouts and current active layout. Should only be necessary on init
    Process {
        id: fetchLayoutsProc
        running: true
        command: ["hyprctl", "-j", "devices"]

        stdout: StdioCollector {
            id: devicesCollector
            onStreamFinished: {
                const parsedOutput = JSON.parse(devicesCollector.text);
                const hyprlandKeyboard = parsedOutput["keyboards"].find(kb => kb.main === true);
                root.layoutCodes = hyprlandKeyboard["layout"].split(",");
                root.currentLayoutName = hyprlandKeyboard["active_keymap"];
                // console.log("[HyprlandXkb] Fetched | Layouts (multiple: " + (root.layouts.length > 1) + "): "
                //     + root.layouts.join(", ") + " | Active: " + root.currentLayoutName);
            }
        }
    }

    // Update the layout name when it changes
    Connections {
        target: Hyprland
        function onRawEvent(event) {
            if (event.name === "activelayout") {
                if (root.needsLayoutRefresh) {
                    root.needsLayoutRefresh = false;
                    fetchLayoutsProc.running = true;
                }

                // If there's only one layout, the updated layout is always the same
                if (root.layoutCodes.length <= 1) return;

                // Update when layout might have changed
<<<<<<< HEAD
                const dataString = event.data;
                if (!dataString.startsWith(root.targetDeviceName))
                    return;
                root.currentLayoutName = dataString.split(",")[1];

                // Update layout for on-screen keyboard (osk)
                Config.options.osk.layout = root.currentLayoutName;
=======
                root.currentLayoutName = event.data.split(",")[1];
>>>>>>> 01fcd653
            } else if (event.name == "configreloaded") {
                // Mark layout code list to be updated when config is reloaded
                root.needsLayoutRefresh = true;
            }
        }
    }
}<|MERGE_RESOLUTION|>--- conflicted
+++ resolved
@@ -94,17 +94,11 @@
                 if (root.layoutCodes.length <= 1) return;
 
                 // Update when layout might have changed
-<<<<<<< HEAD
                 const dataString = event.data;
-                if (!dataString.startsWith(root.targetDeviceName))
-                    return;
                 root.currentLayoutName = dataString.split(",")[1];
 
                 // Update layout for on-screen keyboard (osk)
                 Config.options.osk.layout = root.currentLayoutName;
-=======
-                root.currentLayoutName = event.data.split(",")[1];
->>>>>>> 01fcd653
             } else if (event.name == "configreloaded") {
                 // Mark layout code list to be updated when config is reloaded
                 root.needsLayoutRefresh = true;
